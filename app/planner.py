--- conflicted
+++ resolved
@@ -7,16 +7,10 @@
 from .plugins.base import ToolPlugin
 from .utils import Timer
 
-<<<<<<< HEAD
-logger = logging.getLogger(__name__) # Keep for general logging
-
-PLANNER_MODEL_NAME = "gemini-2.5-flash" 
-=======
 logger = logging.getLogger(__name__)
 # NOTE: Using gemini-1.5-flash as gemini-2.5-flash may be a future model.
 # This can be updated once the model is available.
 PLANNER_MODEL_NAME = "gemini-2.5-flash"
->>>>>>> 8e3dfe74
 planner_model = genai.GenerativeModel(PLANNER_MODEL_NAME)
 
 FEW_SHOT_PLANNER_PROMPT = """
